--- conflicted
+++ resolved
@@ -2,11 +2,8 @@
 sudo echo "Use sudo access for clearning cache"
 
 # Define a list of batch sizes to iterate through
-<<<<<<< HEAD
-batch_sizes=(1 2 4 6 8)
-=======
+
 batch_sizes=(1 2 4 6 8 10 12 14 16)
->>>>>>> 0a0542d7
 num_batches=200
 # batch_sizes=(1 2)
 
